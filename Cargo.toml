--- conflicted
+++ resolved
@@ -7,11 +7,8 @@
     "StarShopContracts/product-follow-contract",
     "StarShopContracts/product-voting-contract",
     "StarShopContracts/referral-contract",
-<<<<<<< HEAD
     "StarShopContracts/promotional-boost-contract"
-=======
     "StarShopContracts/multi-auction-contract",
->>>>>>> dbd26c64
 ]
 
 [workspace.dependencies]
