[workspace]
resolver = "2"
members = [ 
    "StarShopContracts/airdrop-contract",
    "StarShopContracts/crowdfunding-collective",
    "StarShopContracts/example-contract",
    "StarShopContracts/governance-system-contract",
    "StarShopContracts/implement-nft-contract",
    "StarShopContracts/implement-payment-contract",
    "StarShopContracts/loyalty-rewards-contract",
    "StarShopContracts/multi-auction-contract",
    "StarShopContracts/product-follow-contract",
    "StarShopContracts/product-voting-contract",
    "StarShopContracts/referral-contract",
<<<<<<< HEAD
=======
    "StarShopContracts/promotional-boost-contract",
    "StarShopContracts/loyalty-rewards-contract",
    "StarShopContracts/crowdfunding-collective",
    "StarShopContracts/multi-auction-contract",
>>>>>>> 1b0a9842
]

[workspace.dependencies]
soroban-sdk = "22.0.6"

[profile.release]
opt-level = "z"
overflow-checks = true
debug = 0
strip = "symbols"
debug-assertions = false
panic = "abort"
codegen-units = 1
lto = true

# For more information about this profile see https://soroban.stellar.org/docs/basic-tutorials/logging#cargotoml-profile
[profile.release-with-logs]
inherits = "release"
debug-assertions = true<|MERGE_RESOLUTION|>--- conflicted
+++ resolved
@@ -11,14 +11,8 @@
     "StarShopContracts/multi-auction-contract",
     "StarShopContracts/product-follow-contract",
     "StarShopContracts/product-voting-contract",
+    "StarShopContracts/promotional-boost-contract",
     "StarShopContracts/referral-contract",
-<<<<<<< HEAD
-=======
-    "StarShopContracts/promotional-boost-contract",
-    "StarShopContracts/loyalty-rewards-contract",
-    "StarShopContracts/crowdfunding-collective",
-    "StarShopContracts/multi-auction-contract",
->>>>>>> 1b0a9842
 ]
 
 [workspace.dependencies]
