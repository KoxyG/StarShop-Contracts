#![no_std]
use soroban_sdk::{contract, contractimpl, Address, Env, Symbol, Vec};

pub mod limits;
pub mod ranking;
pub mod types;
<<<<<<< HEAD
pub mod test;
=======
pub mod vote;
>>>>>>> 9259d9d7

use limits::VoteLimiter;
use ranking::RankingCalculator;
use types::{Error, VoteType};
use vote::VoteManager;

pub trait ProductVotingTrait {
    fn init(env: Env);
    fn create_product(env: Env, id: Symbol, name: Symbol) -> Result<(), Error>;
    fn cast_vote(
        env: Env,
        product_id: Symbol,
        vote_type: VoteType,
        voter: Address,
    ) -> Result<(), Error>;
    fn get_product_score(env: Env, product_id: Symbol) -> i32;
    fn get_trending_products(env: Env) -> Vec<Symbol>;
}

#[contract]
pub struct ProductVoting;

#[contractimpl]
impl ProductVotingTrait for ProductVoting {
    fn init(env: Env) {
        VoteManager::init(&env);
        RankingCalculator::init(&env);
        VoteLimiter::init(&env);
    }

    fn create_product(env: Env, id: Symbol, name: Symbol) -> Result<(), Error> {
        VoteManager::create_product(&env, id, name)
    }

    fn cast_vote(
        env: Env,
        product_id: Symbol,
        vote_type: VoteType,
        voter: Address,
    ) -> Result<(), Error> {
        // Check vote limits first
        VoteLimiter::check_limits(&env, &voter)?;

        // Cast the vote - clone product_id since we'll use it again
        VoteManager::cast_vote(&env, product_id.clone(), vote_type, voter)?;

        // Update rankings
        RankingCalculator::update_ranking(&env, product_id);

        Ok(())
    }

    fn get_product_score(env: Env, product_id: Symbol) -> i32 {
        RankingCalculator::get_score(&env, product_id)
    }

    fn get_trending_products(env: Env) -> Vec<Symbol> {
        RankingCalculator::get_trending(&env)
    }
}<|MERGE_RESOLUTION|>--- conflicted
+++ resolved
@@ -4,11 +4,8 @@
 pub mod limits;
 pub mod ranking;
 pub mod types;
-<<<<<<< HEAD
+pub mod vote;
 pub mod test;
-=======
-pub mod vote;
->>>>>>> 9259d9d7
 
 use limits::VoteLimiter;
 use ranking::RankingCalculator;
