--- conflicted
+++ resolved
@@ -1,171 +1,23 @@
 #[cfg(test)]
 mod tests {
-<<<<<<< HEAD
-    use soroban_sdk::{testutils::Address as _, Address, Env, Symbol, Vec};
+
+    use crate::types::VoteType;
+    use crate::{ProductVoting, ProductVotingClient};
+    use crate::ranking::RankingCalculator;
     use crate::vote::VoteManager;
-    use crate::ranking::RankingCalculator;
-    use crate::types::VoteType;
-
-    /// Ensures the winner is chosen based on votes and ranking logic.
+    use soroban_sdk::{
+        testutils::Address as _,
+        testutils::{Ledger, LedgerInfo},
+        Address, Env, Symbol, Vec,
+    };
+
+    const DAILY_VOTE_LIMIT: u32 = 10;
+    const MIN_ACCOUNT_AGE: u64 = 7 * 24 * 60 * 60; // 7 days in seconds
+
     fn select_winner(env: &Env) -> Option<Symbol> {
         let ranked_products = RankingCalculator::get_trending(env);
         ranked_products.first()
     }
-
-    /// **Test 1: Verify Random Selection Distribution**
-    #[test]
-    fn test_random_selection_distribution() {
-        let env = Env::default();
-        VoteManager::init(&env);
-        RankingCalculator::init(&env);
-
-        let product1 = Symbol::new(&env, "prod1");
-        let product2 = Symbol::new(&env, "prod2");
-        let product3 = Symbol::new(&env, "prod3");
-
-        VoteManager::create_product(&env, product1.clone(), Symbol::new(&env, "Product1")).unwrap();
-        VoteManager::create_product(&env, product2.clone(), Symbol::new(&env, "Product2")).unwrap();
-        VoteManager::create_product(&env, product3.clone(), Symbol::new(&env, "Product3")).unwrap();
-
-        let mut winners = Vec::new(&env);
-        for _ in 0..10 {
-            if let Some(w) = select_winner(&env) {
-                winners.push_back(w);
-            }
-        }
-
-        let product1_count = winners.iter().filter(|w| w == &product1).count();
-        let product2_count = winners.iter().filter(|w| w == &product2).count();
-        let product3_count = winners.iter().filter(|w| w == &product3).count();
-
-        assert!(
-            product1_count > 0 || product2_count > 0 || product3_count > 0,
-            "At least one product should have been selected as a winner."
-        );
-    }
-
-    /// **Test 2: Verify Selection Fairness**
-    #[test]
-    fn test_selection_fairness() {
-        let env = Env::default();
-        VoteManager::init(&env);
-        RankingCalculator::init(&env);
-
-        let product1 = Symbol::new(&env, "prod1");
-        let product2 = Symbol::new(&env, "prod2");
-
-        VoteManager::create_product(&env, product1.clone(), Symbol::new(&env, "Product1")).unwrap();
-        VoteManager::create_product(&env, product2.clone(), Symbol::new(&env, "Product2")).unwrap();
-
-        let voter1 = Address::generate(&env);
-        let voter2 = Address::generate(&env);
-        let voter3 = Address::generate(&env);
-
-        VoteManager::cast_vote(&env, product1.clone(), VoteType::Upvote, voter1).unwrap();
-        VoteManager::cast_vote(&env, product1.clone(), VoteType::Upvote, voter2).unwrap();
-        VoteManager::cast_vote(&env, product2.clone(), VoteType::Upvote, voter3).unwrap();
-
-        let winner = select_winner(&env);
-
-        assert!(
-            winner == Some(product1) || winner == Some(product2),
-            "Selection should be fair and based on votes."
-        );
-    }
-
-    /// **Test 3: Validate Winner Uniqueness**
-    #[test]
-    fn test_unique_winner_per_cycle() {
-        let env = Env::default();
-        VoteManager::init(&env);
-        RankingCalculator::init(&env);
-
-        let product1 = Symbol::new(&env, "prod1");
-        let product2 = Symbol::new(&env, "prod2");
-
-        VoteManager::create_product(&env, product1.clone(), Symbol::new(&env, "Product1")).unwrap();
-        VoteManager::create_product(&env, product2.clone(), Symbol::new(&env, "Product2")).unwrap();
-
-        let voter = Address::generate(&env);
-        VoteManager::cast_vote(&env, product1.clone(), VoteType::Upvote, voter).unwrap();
-
-        let winner1 = select_winner(&env);
-        let winner2 = select_winner(&env);
-
-        assert_eq!(winner1, winner2, "The winner should be unique within a single voting cycle.");
-    }
-
-    /// **Test 4: Verify Selection Rules**
-    #[test]
-    fn test_selection_rules() {
-        let env = Env::default();
-        VoteManager::init(&env);
-        RankingCalculator::init(&env);
-
-        let product1 = Symbol::new(&env, "prod1");
-        let product2 = Symbol::new(&env, "prod2");
-
-        VoteManager::create_product(&env, product1.clone(), Symbol::new(&env, "Product1")).unwrap();
-        VoteManager::create_product(&env, product2.clone(), Symbol::new(&env, "Product2")).unwrap();
-
-        let voter1 = Address::generate(&env);
-        let voter2 = Address::generate(&env);
-
-        VoteManager::cast_vote(&env, product1.clone(), VoteType::Upvote, voter1.clone()).unwrap();
-        VoteManager::cast_vote(&env, product1.clone(), VoteType::Upvote, voter2).unwrap();
-        VoteManager::cast_vote(&env, product2.clone(), VoteType::Upvote, voter1).unwrap();
-
-        let winner = select_winner(&env);
-        assert_eq!(winner, Some(product1), "Product1 should win based on vote count.");
-    }
-
-    /// **Test 5: Verify Winner Notification**
-    #[test]
-    fn test_winner_notification() {
-        let env = Env::default();
-        VoteManager::init(&env);
-        RankingCalculator::init(&env);
-
-        let product1 = Symbol::new(&env, "prod1");
-        VoteManager::create_product(&env, product1.clone(), Symbol::new(&env, "Product1")).unwrap();
-
-        let voter1 = Address::generate(&env);
-        VoteManager::cast_vote(&env, product1.clone(), VoteType::Upvote, voter1).unwrap();
-
-        let winner = select_winner(&env);
-        assert_eq!(winner, Some(product1), "The winner should be correctly notified.");
-    }
-
-    /// **Test 6: Verify Result Recording**
-    #[test]
-    fn test_result_recording() {
-        let env = Env::default();
-        VoteManager::init(&env);
-        RankingCalculator::init(&env);
-
-        let product1 = Symbol::new(&env, "prod1");
-        VoteManager::create_product(&env, product1.clone(), Symbol::new(&env, "Product1")).unwrap();
-
-        let voter1 = Address::generate(&env);
-        let voter2 = Address::generate(&env);
-
-        VoteManager::cast_vote(&env, product1.clone(), VoteType::Upvote, voter1).unwrap();
-        VoteManager::cast_vote(&env, product1.clone(), VoteType::Upvote, voter2).unwrap();
-
-        let score = RankingCalculator::get_score(&env, product1.clone());
-        assert_eq!(score, 2, "The ranking should reflect the correct number of votes.");
-=======
-
-    use crate::types::VoteType;
-    use crate::{ProductVoting, ProductVotingClient};
-    use soroban_sdk::{
-        testutils::Address as _,
-        testutils::{Ledger, LedgerInfo},
-        Address, Env, Symbol,
-    };
-
-    const DAILY_VOTE_LIMIT: u32 = 10;
-    const MIN_ACCOUNT_AGE: u64 = 7 * 24 * 60 * 60; // 7 days in seconds
 
     #[test]
     fn test_create_product() {
@@ -496,6 +348,182 @@
             result.is_err(),
             "Should prevent multiple votes after reversal window"
         );
->>>>>>> 1ceece05
+    }
+
+    #[test]
+    fn test_random_selection_distribution() {
+        let env = Env::default();
+        VoteManager::init(&env);
+        RankingCalculator::init(&env);
+
+        let product1 = Symbol::new(&env, "prod1");
+        let product2 = Symbol::new(&env, "prod2");
+        let product3 = Symbol::new(&env, "prod3");
+
+        VoteManager::create_product(&env, product1.clone(), Symbol::new(&env, "Product1")).unwrap();
+        VoteManager::create_product(&env, product2.clone(), Symbol::new(&env, "Product2")).unwrap();
+        VoteManager::create_product(&env, product3.clone(), Symbol::new(&env, "Product3")).unwrap();
+
+        let voter1 = Address::generate(&env);
+        let voter2 = Address::generate(&env);
+        let voter3 = Address::generate(&env);
+
+        VoteManager::cast_vote(&env, product1.clone(), VoteType::Upvote, voter1).unwrap();
+        VoteManager::cast_vote(&env, product2.clone(), VoteType::Upvote, voter2).unwrap();
+        VoteManager::cast_vote(&env, product3.clone(), VoteType::Upvote, voter3).unwrap();
+
+        let mut winners = Vec::new(&env);
+        for _ in 0..10 {
+            if let Some(winner) = select_winner(&env) {
+                winners.push_back(winner);
+            }
+        }
+
+        assert!(
+            winners.iter().any(|w| w == product1) &&
+            winners.iter().any(|w| w == product2) &&
+            winners.iter().any(|w| w == product3),
+            "Winner selection should not be biased toward a single product."
+        );
+    }
+
+    /// Ensures that products with more votes have a higher chance of winning.
+    #[test]
+    fn test_selection_fairness() {
+        let env = Env::default();
+        VoteManager::init(&env);
+        RankingCalculator::init(&env);
+
+        let product1 = Symbol::new(&env, "prod1");
+        let product2 = Symbol::new(&env, "prod2");
+
+        VoteManager::create_product(&env, product1.clone(), Symbol::new(&env, "Product1")).unwrap();
+        VoteManager::create_product(&env, product2.clone(), Symbol::new(&env, "Product2")).unwrap();
+
+        let voter1 = Address::generate(&env);
+        let voter2 = Address::generate(&env);
+        let voter3 = Address::generate(&env);
+
+        // Product 1 gets more votes than Product 2
+        VoteManager::cast_vote(&env, product1.clone(), VoteType::Upvote, voter1).unwrap();
+        VoteManager::cast_vote(&env, product1.clone(), VoteType::Upvote, voter2).unwrap();
+        VoteManager::cast_vote(&env, product2.clone(), VoteType::Upvote, voter3).unwrap();
+
+        let mut winners = Vec::new(&env);
+        for _ in 0..10 {
+            if let Some(w) = select_winner(&env) {
+                winners.push_back(w);
+            }
+        }
+
+        let product1_count = winners.iter().filter(|w| *w == product1).count();
+        let product2_count = winners.iter().filter(|w| *w == product2).count();
+
+        assert!(
+            product1_count > product2_count,
+            "Product with higher votes should be selected more frequently."
+        );
+    }
+
+    /// Ensures that the selected winner is an actual product with votes.
+    #[test]
+    fn test_winner_validity() {
+        let env = Env::default();
+        VoteManager::init(&env);
+        RankingCalculator::init(&env);
+
+        let product1 = Symbol::new(&env, "prod1");
+        VoteManager::create_product(&env, product1.clone(), Symbol::new(&env, "Product1")).unwrap();
+
+        let voter = Address::generate(&env);
+        VoteManager::cast_vote(&env, product1.clone(), VoteType::Upvote, voter).unwrap();
+
+        let winner = select_winner(&env);
+        assert!(winner.is_some(), "A valid winner should be selected.");
+        assert_eq!(winner, Some(product1), "Winner should be a product with votes.");
+    }
+
+    ///
+    /// Covers different vote distributions: no votes, equal votes, and skewed votes.
+    #[test]
+    fn test_multiple_scenarios() {
+        let env = Env::default();
+        VoteManager::init(&env);
+        RankingCalculator::init(&env);
+
+        let product1 = Symbol::new(&env, "prod1");
+        let product2 = Symbol::new(&env, "prod2");
+
+        VoteManager::create_product(&env, product1.clone(), Symbol::new(&env, "Product1")).unwrap();
+        VoteManager::create_product(&env, product2.clone(), Symbol::new(&env, "Product2")).unwrap();
+
+        // No votes scenario
+        let winner_no_votes = select_winner(&env);
+        assert!(winner_no_votes.is_none(), "Should return None if no votes exist.");
+
+        let voter1 = Address::generate(&env);
+        let voter2 = Address::generate(&env);
+        let voter3 = Address::generate(&env);
+
+        // Equal votes scenario
+        VoteManager::cast_vote(&env, product1.clone(), VoteType::Upvote, voter1).unwrap();
+        VoteManager::cast_vote(&env, product2.clone(), VoteType::Upvote, voter2).unwrap();
+
+        let winner_equal_votes = select_winner(&env);
+        assert!(winner_equal_votes.is_some(), "A winner should still be chosen.");
+
+        // Skewed votes scenario
+        VoteManager::cast_vote(&env, product1.clone(), VoteType::Upvote, voter3).unwrap();
+        let winner_skewed_votes = select_winner(&env);
+        assert_eq!(winner_skewed_votes, Some(product1), "Product with more votes should win.");
+    }
+
+    /// Ensures graceful handling of edge cases.
+    #[test]
+    fn test_selection_errors() {
+        let env = Env::default();
+        VoteManager::init(&env);
+        RankingCalculator::init(&env);
+
+        let winner = select_winner(&env);
+        assert!(winner.is_none(), "Should return None if no products exist.");
+    }
+
+    /// Verify Winner Notification**
+    /// Ensures the winner is recorded properly.
+    #[test]
+    fn test_winner_notification() {
+        let env = Env::default();
+        VoteManager::init(&env);
+        RankingCalculator::init(&env);
+
+        let product1 = Symbol::new(&env, "prod1");
+        VoteManager::create_product(&env, product1.clone(), Symbol::new(&env, "Product1")).unwrap();
+
+        let voter1 = Address::generate(&env);
+        VoteManager::cast_vote(&env, product1.clone(), VoteType::Upvote, voter1).unwrap();
+
+        let winner = select_winner(&env);
+        assert_eq!(winner, Some(product1), "Winner should be correctly recorded.");
+    }
+
+    /// Ensures vote counts and rankings are properly stored.
+    #[test]
+    fn test_result_recording() {
+        let env = Env::default();
+        VoteManager::init(&env);
+        RankingCalculator::init(&env);
+
+        let product1 = Symbol::new(&env, "prod1");
+        VoteManager::create_product(&env, product1.clone(), Symbol::new(&env, "Product1")).unwrap();
+
+        let voter1 = Address::generate(&env);
+        let voter2 = Address::generate(&env);
+
+        VoteManager::cast_vote(&env, product1.clone(), VoteType::Upvote, voter1).unwrap();
+        VoteManager::cast_vote(&env, product1.clone(), VoteType::Upvote, voter2).unwrap();
+
+        let score = RankingCalculator::get_score(&env, product1.clone());
+        assert_eq!(score, 2, "Ranking should reflect the correct number of votes.");
     }
 }